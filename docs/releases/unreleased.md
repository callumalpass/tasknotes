--- conflicted
+++ resolved
@@ -27,17 +27,15 @@
 
 ## Fixed
 
-<<<<<<< HEAD
 - (#814) Fixed markdown links in projects field not being recognized on Project notes
   - Tasks with markdown-style project links `[text](path)` now appear in project's Subtasks section
   - Updated project link detection to use `parseLinkToPath` utility which handles both wikilinks and markdown links
   - Handles URL-encoded paths like `[z Test Project](z%20Test%20Project.md)`
   - Thanks to @minchinweb for reporting
-=======
+
 - (#827) Fixed project links being generated as markdown links for users with markdown links enabled in Obsidian settings
   - Project links in frontmatter are now always generated as wikilinks `[[link]]` by default for Obsidian compatibility
   - Obsidian does not support markdown links in frontmatter properties without third-party plugins
   - Added optional setting to enable markdown links in frontmatter for users with `obsidian-frontmatter-markdown-links` plugin
   - Setting only appears when user has markdown links enabled globally in Obsidian
-  - Thanks to @nightroman for reporting
->>>>>>> d6074b24
+  - Thanks to @nightroman for reporting