# TaskNotes - Unreleased

<!--

**Added** for new features.
**Changed** for changes in existing functionality.
**Deprecated** for soon-to-be removed features.
**Removed** for now removed features.
**Fixed** for any bug fixes.
**Security** in case of vulnerabilities.

Always acknowledge contributors and those who report issues.

Example:

```
## Fixed

- (#768) Fixed calendar view appearing empty in week and day views due to invalid time configuration values
  - Added time validation in settings UI with proper error messages and debouncing
  - Added runtime sanitization in calendar with safe defaults (00:00:00, 24:00:00, 08:00:00)
  - Prevents "Cannot read properties of null (reading 'years')" error from FullCalendar
  - Thanks to @userhandle for reporting and help debugging
```

-->

## Fixed

<<<<<<< HEAD
- (#857) Fixed Mini Calendar opening previous day's daily note when clicked
  - Affects users in negative UTC offset timezones (Americas, Pacific)
  - Convert UTC-anchored dates to local calendar dates before passing to moment.js
  - Fixes click, double-click, Ctrl/Cmd+click, Enter key, and hover preview
  - Thanks to @tsweezy for reporting
=======
- (#871) Fixed Bases Kanban drag-and-drop updating wrong property when grouped by custom fields
  - Fixed groupBy configuration retrieval to access `controller.query.views` internal structure
  - Added support for both Bases 1.10.0+ format (`{property: string, direction: string}`) and legacy string format
  - Fixed caching issue where null groupBy values were cached permanently, preventing retries
  - Note: GroupBy is not exposed in the Bases public API (`config.get('groupBy')` returns undefined)
  - Known limitation: When grouping by projects, Bases groups by literal wikilink strings, not resolved file paths
    - Tasks with different wikilink formats pointing to the same project file will appear in separate columns
    - Example: `[[Project]]`, `[[path/to/Project]]`, and `[[Project|Alias]]` create separate columns
    - This differs from native TaskNotes Kanban which resolves all wikilinks to absolute paths
  - Thanks to @kmaustral for reporting
>>>>>>> e72a7bc1

## Added

- Added date navigation configuration for Bases calendar views
  - Hardcoded date option: Set a specific date (YYYY-MM-DD format) for the calendar to display on load
  - Property-based navigation: Automatically navigate to dates from filtered note properties
  - Three navigation strategies: First result, Earliest date, or Latest date
  - Supports both static views and dynamic filtered views
<<<<<<< HEAD
  - Full i18n support for all settings in French, Spanish, German, Japanese, Russian, and Chinese
=======
  - Full i18n support for all settings in French, Spanish, German, Japanese, Russian, and Chinese

## Changed

- Release notes now bundle all versions from current and previous minor series with collapsible sections
  - Includes release dates extracted from git tags
  - Current version expanded by default with visual badge
  - Previous versions collapsed for easier navigation
  - Added setting to disable automatic release notes display after updates
>>>>>>> e72a7bc1
<|MERGE_RESOLUTION|>--- conflicted
+++ resolved
@@ -27,13 +27,12 @@
 
 ## Fixed
 
-<<<<<<< HEAD
 - (#857) Fixed Mini Calendar opening previous day's daily note when clicked
   - Affects users in negative UTC offset timezones (Americas, Pacific)
   - Convert UTC-anchored dates to local calendar dates before passing to moment.js
   - Fixes click, double-click, Ctrl/Cmd+click, Enter key, and hover preview
   - Thanks to @tsweezy for reporting
-=======
+
 - (#871) Fixed Bases Kanban drag-and-drop updating wrong property when grouped by custom fields
   - Fixed groupBy configuration retrieval to access `controller.query.views` internal structure
   - Added support for both Bases 1.10.0+ format (`{property: string, direction: string}`) and legacy string format
@@ -44,7 +43,6 @@
     - Example: `[[Project]]`, `[[path/to/Project]]`, and `[[Project|Alias]]` create separate columns
     - This differs from native TaskNotes Kanban which resolves all wikilinks to absolute paths
   - Thanks to @kmaustral for reporting
->>>>>>> e72a7bc1
 
 ## Added
 
@@ -53,9 +51,6 @@
   - Property-based navigation: Automatically navigate to dates from filtered note properties
   - Three navigation strategies: First result, Earliest date, or Latest date
   - Supports both static views and dynamic filtered views
-<<<<<<< HEAD
-  - Full i18n support for all settings in French, Spanish, German, Japanese, Russian, and Chinese
-=======
   - Full i18n support for all settings in French, Spanish, German, Japanese, Russian, and Chinese
 
 ## Changed
@@ -64,5 +59,4 @@
   - Includes release dates extracted from git tags
   - Current version expanded by default with visual badge
   - Previous versions collapsed for easier navigation
-  - Added setting to disable automatic release notes display after updates
->>>>>>> e72a7bc1
+  - Added setting to disable automatic release notes display after updates