--- conflicted
+++ resolved
@@ -24,7 +24,6 @@
 ```
 
 -->
-<<<<<<< HEAD
 
 ## Fixed
 
@@ -33,6 +32,4 @@
   - Obsidian does not support markdown links in frontmatter properties without third-party plugins
   - Added optional setting to enable markdown links in frontmatter for users with `obsidian-frontmatter-markdown-links` plugin
   - Setting only appears when user has markdown links enabled globally in Obsidian
-  - Thanks to @nightroman for reporting
-=======
->>>>>>> 9a5bd679
+  - Thanks to @nightroman for reporting