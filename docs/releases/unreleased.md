# TaskNotes - Unreleased

<!--

**Added** for new features.
**Changed** for changes in existing functionality.
**Deprecated** for soon-to-be removed features.
**Removed** for now removed features.
**Fixed** for any bug fixes.
**Security** in case of vulnerabilities.

Always acknowledge contributors and those who report issues.

Example:

```
## Fixed

- (#768) Fixed calendar view appearing empty in week and day views due to invalid time configuration values
  - Added time validation in settings UI with proper error messages and debouncing
  - Added runtime sanitization in calendar with safe defaults (00:00:00, 24:00:00, 08:00:00)
  - Prevents "Cannot read properties of null (reading 'years')" error from FullCalendar
  - Thanks to @userhandle for reporting and help debugging
```

-->

## Fixed

<<<<<<< HEAD
- (#792, #800) Fixed markdown-style project and dependency links not being recognized in frontmatter
  - Added support for markdown link format `[text](path)` in projects and blockedBy fields
  - Handles URL-encoded paths like `[Car Maintenance](../../projects/Car%20Maintenance.md)`
  - Markdown links now render as clickable links showing display text instead of raw `[text](path)` format
  - Links are properly resolved for grouping, filtering, and project-task associations
  - Previously only wikilink format `[[path]]` was supported
  - Prevents automatic removal of project assignments when editing tasks
  - Thanks to @minchinweb for reporting
=======
- (#806) Fixed Bases views crashing on Obsidian 1.10.0 startup
  - TaskNotes Bases views (Task List and Kanban) now restore correctly when already open at startup
  - Added defensive checks in `setEphemeralState` to handle early lifecycle calls
  - Added `focus()` method to view objects for proper restoration
  - Made root elements focusable to support Obsidian 1.10.0 view lifecycle

- (#780) Fixed "Cannot Create Timeblocks" error when daily notes folder doesn't exist
  - Added proper error handling when `createDailyNote` fails due to missing folder
  - Improved error messages to guide users to check Daily Notes plugin configuration
  - Prevents uncaught errors from `obsidian-daily-notes-interface` package
  - Thanks to @uberunix for reporting
>>>>>>> 5868d296
<|MERGE_RESOLUTION|>--- conflicted
+++ resolved
@@ -27,7 +27,12 @@
 
 ## Fixed
 
-<<<<<<< HEAD
+- (#806) Fixed Bases views crashing on Obsidian 1.10.0 startup
+  - TaskNotes Bases views (Task List and Kanban) now restore correctly when already open at startup
+  - Added defensive checks in `setEphemeralState` to handle early lifecycle calls
+  - Added `focus()` method to view objects for proper restoration
+  - Made root elements focusable to support Obsidian 1.10.0 view lifecycle
+
 - (#792, #800) Fixed markdown-style project and dependency links not being recognized in frontmatter
   - Added support for markdown link format `[text](path)` in projects and blockedBy fields
   - Handles URL-encoded paths like `[Car Maintenance](../../projects/Car%20Maintenance.md)`
@@ -36,16 +41,9 @@
   - Previously only wikilink format `[[path]]` was supported
   - Prevents automatic removal of project assignments when editing tasks
   - Thanks to @minchinweb for reporting
-=======
-- (#806) Fixed Bases views crashing on Obsidian 1.10.0 startup
-  - TaskNotes Bases views (Task List and Kanban) now restore correctly when already open at startup
-  - Added defensive checks in `setEphemeralState` to handle early lifecycle calls
-  - Added `focus()` method to view objects for proper restoration
-  - Made root elements focusable to support Obsidian 1.10.0 view lifecycle
 
 - (#780) Fixed "Cannot Create Timeblocks" error when daily notes folder doesn't exist
   - Added proper error handling when `createDailyNote` fails due to missing folder
   - Improved error messages to guide users to check Daily Notes plugin configuration
   - Prevents uncaught errors from `obsidian-daily-notes-interface` package
   - Thanks to @uberunix for reporting
->>>>>>> 5868d296
