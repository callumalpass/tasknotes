--- conflicted
+++ resolved
@@ -76,7 +76,6 @@
             // Apply full filter query to the reduced candidate set
             const filteredTasks = candidateTasks.filter(task => this.evaluateFilterNode(query, task, targetDate));
 
-<<<<<<< HEAD
             // Sort the filtered results (flat sort)
             const sortedTasks = this.sortTasks(filteredTasks, query.sortKey || 'due', query.sortDirection || 'asc');
 
@@ -85,12 +84,6 @@
             this.currentSortDirection = (query.sortDirection || 'asc');
 
             // Group the results; group order handled inside sortGroups
-=======
-            // Sort the filtered results
-            const sortedTasks = this.sortTasks(filteredTasks, query.sortKey || 'due', query.sortDirection || 'asc');
-
-            // Group the sorted results
->>>>>>> b383904f
             return this.groupTasks(sortedTasks, query.groupKey || 'none', targetDate);
         } catch (error) {
             if (error instanceof FilterValidationError || error instanceof FilterEvaluationError) {
@@ -1034,7 +1027,6 @@
                 // For all other grouping types, use single group assignment
                 let groupValue: string;
 
-<<<<<<< HEAD
                 // Handle dynamic user field grouping
                 if (typeof groupKey === 'string' && groupKey.startsWith('user:')) {
                     groupValue = this.getUserFieldGroupValue(task, groupKey);
@@ -1042,7 +1034,7 @@
                     switch (groupKey) {
                         case 'status':
                             groupValue = task.status || 'no-status';
-
+                            break;
                         case 'priority':
                             groupValue = task.priority || 'unknown';
                             break;
@@ -1061,29 +1053,6 @@
                         default:
                             groupValue = 'unknown';
                     }
-=======
-                switch (groupKey) {
-                    case 'status':
-                        groupValue = task.status || 'no-status';
-                        break;
-                    case 'priority':
-                        groupValue = task.priority || 'unknown';
-                        break;
-                    case 'context':
-                        // For multiple contexts, put task in first context or 'none'
-                        groupValue = (task.contexts && task.contexts.length > 0)
-                            ? task.contexts[0]
-                            : 'none';
-                        break;
-                    case 'due':
-                        groupValue = this.getDueDateGroup(task, targetDate);
-                        break;
-                    case 'scheduled':
-                        groupValue = this.getScheduledDateGroup(task, targetDate);
-                        break;
-                    default:
-                        groupValue = 'unknown';
->>>>>>> b383904f
                 }
 
                 if (!groups.has(groupValue)) {
@@ -1352,7 +1321,6 @@
 
         let sortedKeys: string[];
 
-<<<<<<< HEAD
         // Handle dynamic user field sorting
         if (typeof groupKey === 'string' && groupKey.startsWith('user:')) {
             sortedKeys = this.sortUserFieldGroups(Array.from(groups.keys()), groupKey);
@@ -1415,61 +1383,6 @@
                     // Alphabetical sort for contexts and others
                     sortedKeys = Array.from(groups.keys()).sort();
             }
-=======
-        switch (groupKey) {
-            case 'priority':
-                // Sort by priority weight (high to low)
-                sortedKeys = Array.from(groups.keys()).sort((a, b) => {
-                    const weightA = this.priorityManager.getPriorityWeight(a);
-                    const weightB = this.priorityManager.getPriorityWeight(b);
-                    return weightB - weightA;
-                });
-                break;
-
-            case 'status':
-                // Sort by status order
-                sortedKeys = Array.from(groups.keys()).sort((a, b) => {
-                    const orderA = this.statusManager.getStatusOrder(a);
-                    const orderB = this.statusManager.getStatusOrder(b);
-                    return orderA - orderB;
-                });
-                break;
-
-            case 'due': {
-                // Sort by logical due date order
-                const dueDateOrder = ['Overdue', 'Today', 'Tomorrow', 'This week', 'Later', 'No due date'];
-                sortedKeys = Array.from(groups.keys()).sort((a, b) => {
-                    const indexA = dueDateOrder.indexOf(a);
-                    const indexB = dueDateOrder.indexOf(b);
-                    return indexA - indexB;
-                });
-                break;
-            }
-
-            case 'scheduled': {
-                // Sort by logical scheduled date order
-                const scheduledDateOrder = ['Past scheduled', 'Today', 'Tomorrow', 'This week', 'Later', 'No scheduled date'];
-                sortedKeys = Array.from(groups.keys()).sort((a, b) => {
-                    const indexA = scheduledDateOrder.indexOf(a);
-                    const indexB = scheduledDateOrder.indexOf(b);
-                    return indexA - indexB;
-                });
-                break;
-            }
-
-            case 'project':
-                // Sort projects alphabetically with "No Project" at the end
-                sortedKeys = Array.from(groups.keys()).sort((a, b) => {
-                    if (a === 'No Project') return 1;
-                    if (b === 'No Project') return -1;
-                    return a.localeCompare(b);
-                });
-                break;
-
-            default:
-                // Alphabetical sort for contexts and others
-                sortedKeys = Array.from(groups.keys()).sort();
->>>>>>> b383904f
         }
 
         // Rebuild map in sorted order
