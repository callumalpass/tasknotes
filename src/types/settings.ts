import { FieldMapping, StatusConfig, PriorityConfig, SavedView, WebhookConfig } from '../types';

export interface UserFieldMapping {
	enabled: boolean;
	displayName: string;
	key: string; // frontmatter key
	type: 'text' | 'number' | 'date' | 'boolean' | 'list';
}

// New multi-field mapping for MVP
export interface UserMappedField {
	id: string; // stable id used in filters (e.g., 'effort')
	displayName: string;
	key: string; // frontmatter key
	type: 'text' | 'number' | 'date' | 'boolean' | 'list';
}

export interface TaskNotesSettings {
	tasksFolder: string;  // Now just a default location for new tasks
	moveArchivedTasks: boolean; // Whether to move tasks to archive folder when archived
	archiveFolder: string; // Folder to move archived tasks to
	taskTag: string;      // The tag that identifies tasks
	taskIdentificationMethod: 'tag' | 'property';  // Method to identify tasks
	taskPropertyName: string;     // Property name for property-based identification
	taskPropertyValue: string;    // Property value for property-based identification
	excludedFolders: string;  // Comma-separated list of folders to exclude from Notes tab
	defaultTaskPriority: string;  // Changed to string to support custom priorities
	defaultTaskStatus: string;    // Changed to string to support custom statuses
	taskOrgFiltersCollapsed: boolean;  // Save collapse state of task organization filters
	// Task filename settings
	taskFilenameFormat: 'title' | 'zettel' | 'timestamp' | 'custom';
	storeTitleInFilename: boolean;
	customFilenameTemplate: string; // Template for custom format
	// Task creation defaults
	taskCreationDefaults: TaskCreationDefaults;
	// Calendar view settings
	calendarViewSettings: CalendarViewSettings;
	// Pomodoro settings
	pomodoroWorkDuration: number; // minutes
	pomodoroShortBreakDuration: number; // minutes
	pomodoroLongBreakDuration: number; // minutes
	pomodoroLongBreakInterval: number; // after X pomodoros
	pomodoroAutoStartBreaks: boolean;
	pomodoroAutoStartWork: boolean;
	pomodoroNotifications: boolean;
	pomodoroSoundEnabled: boolean;
	pomodoroSoundVolume: number; // 0-100
	pomodoroStorageLocation: 'plugin' | 'daily-notes'; // where to store pomodoro history data
	// Editor settings
	enableTaskLinkOverlay: boolean;
	enableInstantTaskConvert: boolean;
	useDefaultsOnInstantConvert: boolean;
	enableNaturalLanguageInput: boolean;
	nlpDefaultToScheduled: boolean;
		// NLP status suggestion trigger (empty to disable)
		statusSuggestionTrigger: string;

	singleClickAction: 'edit' | 'openNote';
	doubleClickAction: 'edit' | 'openNote' | 'none';
	// Inline task conversion settings
	inlineTaskConvertFolder: string; // Folder for inline task conversion, supports {{currentNotePath}}
	// Performance settings
	disableNoteIndexing: boolean;
	/** Optional debounce in milliseconds for inline file suggestions (0 = disabled) */
	suggestionDebounceMs?: number;
	// Customization settings
	fieldMapping: FieldMapping;
	customStatuses: StatusConfig[];
	customPriorities: PriorityConfig[];
	// Migration tracking
	recurrenceMigrated?: boolean;
	// Status bar settings
	showTrackedTasksInStatusBar: boolean;
	// Time tracking settings
	autoStopTimeTrackingOnComplete: boolean;
	autoStopTimeTrackingNotification: boolean;
	// Project subtasks widget settings
	showProjectSubtasks: boolean;
	showExpandableSubtasks: boolean;
	projectSubtasksPosition: 'top' | 'bottom';
	// Subtask chevron position in task cards
	subtaskChevronPosition: 'left' | 'right';
	// Filter toolbar layout
	viewsButtonAlignment: 'left' | 'right';
	// Overdue behavior settings
	hideCompletedFromOverdue: boolean;
	// ICS integration settings
	icsIntegration: ICSIntegrationSettings;
	// Saved filter views
	savedViews: SavedView[];
	// Notification settings
	enableNotifications: boolean;
	notificationType: 'in-app' | 'system';
	// HTTP API settings
	enableAPI: boolean;
	apiPort: number;
	apiAuthToken: string;
	// Webhook settings
	webhooks: WebhookConfig[];
	// User-defined field mappings (optional)
	userFields?: UserMappedField[];
	// Legacy single-field (for migration only)
	userField?: UserFieldMapping;
<<<<<<< HEAD
	// Default visible properties for task cards (when no saved view is active)
	defaultVisibleProperties?: string[];
=======
	// Recurring task behavior
	maintainDueDateOffsetInRecurring: boolean;
>>>>>>> 35c6f3ec
}

export interface DefaultReminder {
	id: string;
	type: 'relative' | 'absolute';
	// For relative reminders
	relatedTo?: 'due' | 'scheduled';
	offset?: number; // Amount in specified unit
	unit?: 'minutes' | 'hours' | 'days';
	direction?: 'before' | 'after';
	// For absolute reminders
	absoluteTime?: string; // Time in HH:MM format
	absoluteDate?: string; // Date in YYYY-MM-DD format
	description?: string;
}

export interface TaskCreationDefaults {
	// Pre-fill options
	defaultContexts: string;  // Comma-separated list
	defaultTags: string;      // Comma-separated list
	defaultProjects: string;  // Comma-separated list of project links
	useParentNoteAsProject: boolean; // Use the parent note as a project during instant conversion
	defaultTimeEstimate: number; // minutes, 0 = no default
	defaultRecurrence: 'none' | 'daily' | 'weekly' | 'monthly' | 'yearly';
	// Date defaults
	defaultDueDate: 'none' | 'today' | 'tomorrow' | 'next-week';
	defaultScheduledDate: 'none' | 'today' | 'tomorrow' | 'next-week';
	// Body template settings
	bodyTemplate: string;     // Path to template file for task body, empty = no template
	useBodyTemplate: boolean; // Whether to use body template by default
	// Reminder defaults
	defaultReminders: DefaultReminder[];
}

export interface ICSIntegrationSettings {
	// Default templates for creating content from ICS events
	defaultNoteTemplate: string;     // Path to template file for notes created from ICS events
	// Default folders
	defaultNoteFolder: string;       // Folder for notes created from ICS events
	// Filename settings for ICS event notes
	icsNoteFilenameFormat: 'title' | 'zettel' | 'timestamp' | 'custom';
	customICSNoteFilenameTemplate: string; // Template for custom format
}

export interface CalendarViewSettings {
	// Default view
	defaultView: 'dayGridMonth' | 'timeGridWeek' | 'timeGridDay' | 'multiMonthYear' | 'timeGridCustom';
	// Custom multi-day view settings
	customDayCount: number; // Number of days to show in custom view (2-10)
	// Time settings
	slotDuration: '00:15:00' | '00:30:00' | '01:00:00'; // 15, 30, or 60 minutes
	slotMinTime: string; // Start time (HH:MM:SS format)
	slotMaxTime: string; // End time (HH:MM:SS format)
	scrollTime: string; // Initial scroll position (HH:MM:SS format)
	// Week settings
	firstDay: 0 | 1 | 2 | 3 | 4 | 5 | 6; // 0 = Sunday, 1 = Monday, etc.
	// Display preferences
	timeFormat: '12' | '24'; // 12-hour or 24-hour format
	showWeekends: boolean;
	// Locale settings
	locale: string; // Calendar locale (e.g., 'en', 'fa', 'de', etc.) - empty string means auto-detect
	// Default event type visibility
	defaultShowScheduled: boolean;
	defaultShowDue: boolean;
	defaultShowDueWhenScheduled: boolean;
	defaultShowTimeEntries: boolean;
	defaultShowRecurring: boolean;
	defaultShowICSEvents: boolean;
	// Timeblocking settings
	enableTimeblocking: boolean;
	defaultShowTimeblocks: boolean;
	// Calendar behavior
	nowIndicator: boolean;
	selectMirror: boolean;
	weekNumbers: boolean;
	// Today highlighting
	showTodayHighlight: boolean;
}<|MERGE_RESOLUTION|>--- conflicted
+++ resolved
@@ -101,13 +101,10 @@
 	userFields?: UserMappedField[];
 	// Legacy single-field (for migration only)
 	userField?: UserFieldMapping;
-<<<<<<< HEAD
 	// Default visible properties for task cards (when no saved view is active)
 	defaultVisibleProperties?: string[];
-=======
 	// Recurring task behavior
 	maintainDueDateOffsetInRecurring: boolean;
->>>>>>> 35c6f3ec
 }
 
 export interface DefaultReminder {
