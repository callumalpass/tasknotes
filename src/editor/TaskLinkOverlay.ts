--- conflicted
+++ resolved
@@ -202,15 +202,9 @@
                         continue;
                     }
                     
-<<<<<<< HEAD
-                    // Check if cursor is within this link range - if so, skip decoration to show plain text
-                    if (cursorPos !== undefined && cursorPos >= link.start && cursorPos <= link.end) {
-=======
                     // Check if cursor is within link range - if so, skip decoration to show plain text
                     // Fix: exclude position immediately after ]] to keep overlay visible for right-click context menu
                     if (cursorPos !== undefined && cursorPos >= link.start && cursorPos < link.end) {
-                        console.debug('Cursor is within link range, skipping decoration to show plain text');
->>>>>>> af90fd75
                         continue;
                     }
                     
